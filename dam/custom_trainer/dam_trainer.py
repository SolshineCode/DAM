--- conflicted
+++ resolved
@@ -150,13 +150,9 @@
         # Compute logits for each individual model with the respective dataset if generate_logits_on_fly is True
         if self.generate_logits_on_fly:
             individual_logits_dict = {}
-<<<<<<< HEAD
-            # we do not compute logits for the base model as the default option
-            for model_index in range(merged_model.num_merged_models - 1):
-=======
+            
             # we do not compute logits for the base model
             for model_index in range(num_datasets):
->>>>>>> 9aed58a0
                 # set the model index for the merged model to get correct logits from individual models.
                 set_model_index(merged_model, index=model_index)
                 input_ids = input_ids_dict[f'input_ids_{model_index + 1}']
@@ -164,22 +160,6 @@
                 with torch.no_grad():
                     model_logits = merged_model(input_ids=input_ids.cpu(), attention_mask=attention_mask.cpu()).logits
                 individual_logits_dict[model_index] = model_logits.to(device)
-            
-            # Compute logits for the base model if loss_with_base_data_dist is True
-            if self.loss_with_base_data_dist:
-                # Last dataset is the base_dataset
-                set_model_index(merged_model, index=merged_model.num_merged_models - 1)
-                input_ids = input_ids_dict[f'input_ids_{num_datasets}']
-                attention_mask = attention_mask_dict[f'attention_mask_{num_datasets}']
-                with torch.no_grad():
-                    base_model_logits = merged_model(input_ids=input_ids.cpu(), attention_mask=attention_mask.cpu()).logits
-                individual_logits_dict[merged_model.num_merged_models - 1] = base_model_logits.to(device)
-
-                # Assertion to check if the number of datasets is equal to the keys of the logits dict
-                assert len(individual_logits_dict.keys()) == num_datasets, (
-                    "Mismatch between the number of datasets and the keys in individual_logits_dict. "
-                    "This indicates that logits for the base model with the base data distribution have not been correctly computed."
-                )
             
             # Reset model_index to None after computing logits for individual models
             set_model_index(merged_model, index=None)  # Reset model_index to None for merged model computations
